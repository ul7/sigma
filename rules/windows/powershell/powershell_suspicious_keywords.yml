--- conflicted
+++ resolved
@@ -15,18 +15,14 @@
     service: powershell
     definition: 'It is recommended to use the new "Script Block Logging" of PowerShell v5 https://adsecurity.org/?p=2277. Monitor for EventID 4104'
 detection:
-    keywords:
-<<<<<<< HEAD
+    Message:
         - "System.Reflection.Assembly.Load"
+        - "[System.Reflection.Assembly]::Load"
         - "[Reflection.Assembly]::Load"
         - "System.Reflection.AssemblyName"
         - "Reflection.Emit.AssemblyBuilderAccess"
         - "Runtime.InteropServices.DllImportAttribute"
         - "SuspendThread"
-=======
-        Message:
-            - "*[System.Reflection.Assembly]::Load*"
->>>>>>> f2caf366
     condition: keywords
 falsepositives:
     - Penetration tests
