title: Suspicious PowerShell Keywords
id: 1f49f2ab-26bc-48b3-96cc-dcffbc93eadf
status: experimental
description: Detects keywords that could indicate the use of some PowerShell exploitation framework
date: 2019/02/11
modified: 2021/08/17
author: Florian Roth, Perez Diego (@darkquassar)
references:
    - https://posts.specterops.io/entering-a-covenant-net-command-and-control-e11038bcf462
    - https://github.com/PowerShellMafia/PowerSploit/blob/master/CodeExecution/Invoke-ReflectivePEInjection.ps1
    - https://github.com/hlldz/Invoke-Phant0m/blob/master/Invoke-Phant0m.ps1
    - https://gist.github.com/MHaggis/0dbe00ad401daa7137c81c99c268cfb7
tags:
    - attack.execution
    - attack.t1059.001
    - attack.t1086  #an old one
logsource:
    product: windows
    service: powershell
    definition: 'It is recommended to use the new "Script Block Logging" of PowerShell v5 https://adsecurity.org/?p=2277. Monitor for EventID 4104'
detection:
    keywords:
<<<<<<< HEAD
        Message|contains:
            - "System.Reflection.Assembly.Load"
            - "[System.Reflection.Assembly]::Load"
            - "[Reflection.Assembly]::Load"
            - "System.Reflection.AssemblyName"
            - "Reflection.Emit.AssemblyBuilderAccess"
            - "Runtime.InteropServices.DllImportAttribute"
            - "SuspendThread"
            - "rundll32"
            # - "FromBase64"
            - "Invoke-WMIMethod"
            - "http://127.0.0.1"
=======
        - "System.Reflection.Assembly.Load"
        - "[System.Reflection.Assembly]::Load"
        - "[Reflection.Assembly]::Load"
        - "System.Reflection.AssemblyName"
        - "Reflection.Emit.AssemblyBuilderAccess"
        - "Runtime.InteropServices.DllImportAttribute"
        - "SuspendThread"
        - "rundll32"
        - "FromBase64"
        - "Invoke-WMIMethod"
        - "http://127.0.0.1"
>>>>>>> 63733a62
    condition: keywords
falsepositives:
    - Penetration tests
level: high<|MERGE_RESOLUTION|>--- conflicted
+++ resolved
@@ -20,20 +20,6 @@
     definition: 'It is recommended to use the new "Script Block Logging" of PowerShell v5 https://adsecurity.org/?p=2277. Monitor for EventID 4104'
 detection:
     keywords:
-<<<<<<< HEAD
-        Message|contains:
-            - "System.Reflection.Assembly.Load"
-            - "[System.Reflection.Assembly]::Load"
-            - "[Reflection.Assembly]::Load"
-            - "System.Reflection.AssemblyName"
-            - "Reflection.Emit.AssemblyBuilderAccess"
-            - "Runtime.InteropServices.DllImportAttribute"
-            - "SuspendThread"
-            - "rundll32"
-            # - "FromBase64"
-            - "Invoke-WMIMethod"
-            - "http://127.0.0.1"
-=======
         - "System.Reflection.Assembly.Load"
         - "[System.Reflection.Assembly]::Load"
         - "[Reflection.Assembly]::Load"
@@ -42,10 +28,9 @@
         - "Runtime.InteropServices.DllImportAttribute"
         - "SuspendThread"
         - "rundll32"
-        - "FromBase64"
+        # - "FromBase64"
         - "Invoke-WMIMethod"
         - "http://127.0.0.1"
->>>>>>> 63733a62
     condition: keywords
 falsepositives:
     - Penetration tests
