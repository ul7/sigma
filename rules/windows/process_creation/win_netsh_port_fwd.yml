title: Netsh Port Forwarding
id: 322ed9ec-fcab-4f67-9a34-e7c6aef43614
description: Detects netsh commands that configure a port forwarding
references:
    - https://www.fireeye.com/blog/threat-research/2019/01/bypassing-network-restrictions-through-rdp-tunneling.html
date: 2019/01/29
<<<<<<< HEAD
modified: 2020/10/13
=======
modified: 2020/11/28
>>>>>>> 1f0d081c
tags:
    - attack.lateral_movement
    - attack.defense_evasion
    - attack.command_and_control
    - attack.t1090
status: experimental
author: Florian Roth, omkar72, oscd.community
logsource:
    category: process_creation
    product: windows
detection:
<<<<<<< HEAD
    selection1:
        Image|endswith: 
            - '\netsh.exe'
        CommandLine|contains|all:
=======
    selection:
        Image|endswith: '\netsh.exe'
        CommandLine|startswith:
>>>>>>> 1f0d081c
            - 'interface'
            - 'portproxy'
            - 'add'
            - 'v4tov4'
<<<<<<< HEAD
    selection2:
        Image|endswith: 
            - '\netsh.exe'
        CommandLine|contains|all:
            - 'connectp'
            - 'listena'
            - 'c='
    condition: selection1 OR selection2
=======
    condition: selection
>>>>>>> 1f0d081c
falsepositives:
    - Legitimate administration
level: medium<|MERGE_RESOLUTION|>--- conflicted
+++ resolved
@@ -4,11 +4,7 @@
 references:
     - https://www.fireeye.com/blog/threat-research/2019/01/bypassing-network-restrictions-through-rdp-tunneling.html
 date: 2019/01/29
-<<<<<<< HEAD
-modified: 2020/10/13
-=======
-modified: 2020/11/28
->>>>>>> 1f0d081c
+modified: 2021/01/06
 tags:
     - attack.lateral_movement
     - attack.defense_evasion
@@ -20,32 +16,20 @@
     category: process_creation
     product: windows
 detection:
-<<<<<<< HEAD
     selection1:
-        Image|endswith: 
-            - '\netsh.exe'
+        Image|endswith: '\netsh.exe'
         CommandLine|contains|all:
-=======
-    selection:
-        Image|endswith: '\netsh.exe'
-        CommandLine|startswith:
->>>>>>> 1f0d081c
             - 'interface'
             - 'portproxy'
             - 'add'
             - 'v4tov4'
-<<<<<<< HEAD
     selection2:
-        Image|endswith: 
-            - '\netsh.exe'
+        Image|endswith: '\netsh.exe'
         CommandLine|contains|all:
             - 'connectp'
             - 'listena'
             - 'c='
-    condition: selection1 OR selection2
-=======
-    condition: selection
->>>>>>> 1f0d081c
+    condition: selection1 or selection2
 falsepositives:
     - Legitimate administration
 level: medium