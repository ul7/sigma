--- conflicted
+++ resolved
@@ -2,11 +2,7 @@
 id: 36480ae1-a1cb-4eaa-a0d6-29801d7e9142
 status: experimental
 description: Detects the execution of a renamed binary often used by attackers or malware leveraging new Sysmon OriginalFileName datapoint.
-<<<<<<< HEAD
 author: Matthew Green - @mgreen27, Ecco, James Pemberton / @4A616D6573, oscd.community (improvements)
-=======
-author: Matthew Green - @mgreen27
->>>>>>> 0dd58351
 date: 2019/06/15
 modified: 2019/11/11
 references:
