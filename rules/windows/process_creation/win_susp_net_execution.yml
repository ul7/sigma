title: Net.exe Execution
id: 183e7ea8-ac4b-4c23-9aec-b3dac4e401ac
status: experimental
description: Detects execution of Net.exe, whether suspicious or benign.
references:
    - https://pentest.blog/windows-privilege-escalation-methods-for-pentesters/
<<<<<<< HEAD
    - https://eqllib.readthedocs.io/en/latest/analytics/4d2e7fc1-af0b-4915-89aa-03d25ba7805e.html
    - https://eqllib.readthedocs.io/en/latest/analytics/e61f557c-a9d0-4c25-ab5b-bbc46bb24deb.html
    - https://eqllib.readthedocs.io/en/latest/analytics/9b3dd402-891c-4c4d-a662-28947168ce61.html
author: Michael Haag, Mark Woan (improvements), James Pemberton / @4A616D6573 / oscd.community (improvements)
=======
author: Michael Haag, Mark Woan (improvements)
date: 2019/01/16
>>>>>>> 1bc2c0b9
tags:
    - attack.s0039
    - attack.t1027
    - attack.t1049
    - attack.t1077
    - attack.t1135
    - attack.lateral_movement
    - attack.discovery
    - attack.defense_evasion
logsource:
    category: process_creation
    product: windows
detection:
    selection:
        Image:
            - '*\net.exe'
            - '*\net1.exe'
    cmdline:
        CommandLine:
            - '* group*'
            - '* localgroup*'
            - '* user*'
            - '* view*'
            - '* share'
            - '* accounts*'
            - '* use*'
            - '* stop *'
    condition: selection and cmdline
fields:
    - ComputerName
    - User
    - CommandLine
    - ParentCommandLine
falsepositives:
    - Will need to be tuned. If using Splunk, I recommend | stats count by Computer,CommandLine following the search for easy hunting by computer/CommandLine.
level: low<|MERGE_RESOLUTION|>--- conflicted
+++ resolved
@@ -4,15 +4,11 @@
 description: Detects execution of Net.exe, whether suspicious or benign.
 references:
     - https://pentest.blog/windows-privilege-escalation-methods-for-pentesters/
-<<<<<<< HEAD
     - https://eqllib.readthedocs.io/en/latest/analytics/4d2e7fc1-af0b-4915-89aa-03d25ba7805e.html
     - https://eqllib.readthedocs.io/en/latest/analytics/e61f557c-a9d0-4c25-ab5b-bbc46bb24deb.html
     - https://eqllib.readthedocs.io/en/latest/analytics/9b3dd402-891c-4c4d-a662-28947168ce61.html
 author: Michael Haag, Mark Woan (improvements), James Pemberton / @4A616D6573 / oscd.community (improvements)
-=======
-author: Michael Haag, Mark Woan (improvements)
 date: 2019/01/16
->>>>>>> 1bc2c0b9
 tags:
     - attack.s0039
     - attack.t1027
