--- conflicted
+++ resolved
@@ -15,14 +15,10 @@
     - https://twitter.com/vector_sec/status/896049052642533376
     - http://security-research.dyndns.org/pub/slides/FIRST-TC-2018/FIRST-TC-2018_Tom-Ueltschi_Sysmon_PUBLIC.pdf
 author: Florian Roth
-<<<<<<< HEAD
-modified: 2019/05/17
-=======
 date: 2018/01/01
 modified: 2018/12/11
 tags:
     - car.2013-07-001
->>>>>>> aba4f375
 logsource:
     category: process_creation
     product: windows
