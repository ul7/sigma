title: Suspicious Csc.exe Source File Folder
id: dcaa3f04-70c3-427a-80b4-b870d73c94c4
description: Detects a suspicious execution of csc.exe, which uses a source in a suspicious folder (e.g. AppData)
status: experimental
references:
    - https://securityboulevard.com/2019/08/agent-tesla-evading-edr-by-removing-api-hooks/
    - https://www.clearskysec.com/wp-content/uploads/2018/11/MuddyWater-Operations-in-Lebanon-and-Oman.pdf
    - https://app.any.run/tasks/c6993447-d1d8-414e-b856-675325e5aa09/
    - https://twitter.com/gN3mes1s/status/1206874118282448897
author: Florian Roth
date: 2019/08/24
modified: 2021/02/01
tags:
    - attack.defense_evasion
    - attack.t1500 # an old one
    - attack.t1027.004
logsource:
    category: process_creation
    product: windows
detection:
    selection:
<<<<<<< HEAD
        Image: '*\csc.exe'
        CommandLine:
            - '*\AppData\\*'
            - '*\Windows\Temp\\*'
    filter1:
        ParentImage:
            - 'C:\Program Files*'  # https://twitter.com/gN3mes1s/status/1206874118282448897
            - '*\sdiagnhost.exe'  # https://twitter.com/gN3mes1s/status/1206874118282448897
            - '*\w3wp.exe'  # https://twitter.com/gabriele_pippi/status/1206907900268072962
    filter2:
        ParentCommandLine|contains:
            - '\ProgramData\Microsoft\Windows Defender Advanced Threat Protection'
    condition: selection and not filter1 and not filter2
=======
        Image|endswith: '\csc.exe'
        CommandLine|contains:
            - '\AppData\'
            - '\Windows\Temp\'
    filter:
        - ParentImage|startswith: 'C:\Program Files'  # https://twitter.com/gN3mes1s/status/1206874118282448897
        - ParentImage|endswith:
            - '\sdiagnhost.exe'  # https://twitter.com/gN3mes1s/status/1206874118282448897
            - '\w3wp.exe'        # https://twitter.com/gabriele_pippi/status/1206907900268072962
    condition: selection and not filter
>>>>>>> 77ce84d0
falsepositives:
    - https://twitter.com/gN3mes1s/status/1206874118282448897
    - https://twitter.com/gabriele_pippi/status/1206907900268072962
level: high<|MERGE_RESOLUTION|>--- conflicted
+++ resolved
@@ -19,21 +19,6 @@
     product: windows
 detection:
     selection:
-<<<<<<< HEAD
-        Image: '*\csc.exe'
-        CommandLine:
-            - '*\AppData\\*'
-            - '*\Windows\Temp\\*'
-    filter1:
-        ParentImage:
-            - 'C:\Program Files*'  # https://twitter.com/gN3mes1s/status/1206874118282448897
-            - '*\sdiagnhost.exe'  # https://twitter.com/gN3mes1s/status/1206874118282448897
-            - '*\w3wp.exe'  # https://twitter.com/gabriele_pippi/status/1206907900268072962
-    filter2:
-        ParentCommandLine|contains:
-            - '\ProgramData\Microsoft\Windows Defender Advanced Threat Protection'
-    condition: selection and not filter1 and not filter2
-=======
         Image|endswith: '\csc.exe'
         CommandLine|contains:
             - '\AppData\'
@@ -43,8 +28,9 @@
         - ParentImage|endswith:
             - '\sdiagnhost.exe'  # https://twitter.com/gN3mes1s/status/1206874118282448897
             - '\w3wp.exe'        # https://twitter.com/gabriele_pippi/status/1206907900268072962
+        - ParentCommandLine|contains:
+            - '\ProgramData\Microsoft\Windows Defender Advanced Threat Protection'
     condition: selection and not filter
->>>>>>> 77ce84d0
 falsepositives:
     - https://twitter.com/gN3mes1s/status/1206874118282448897
     - https://twitter.com/gabriele_pippi/status/1206907900268072962
