--- conflicted
+++ resolved
@@ -1,9 +1,5 @@
 title: AWS STS AssumedRole Misuse
-<<<<<<< HEAD
-id: 216e11fa-2796-4fb0-8416-8910b63faec4
-=======
 id: 905d389b-b853-46d0-9d3d-dea0d3a3cd49
->>>>>>> 03b68dcf
 description: Identifies the suspicious use of AssumedRole. Attackers could move laterally and escalate privileges.
 author: Austin Songer
 status: experimental
