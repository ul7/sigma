--- conflicted
+++ resolved
@@ -25,10 +25,7 @@
         - 'CertUtil URL Agent'  # https://twitter.com/stvemillertime/status/985150675527974912
         - 'Mozilla/5.0 (Windows NT 10.0; Win64; x64; rv:60.0)'  # CobaltStrike Beacon https://unit42.paloaltonetworks.com/tracking-oceanlotus-new-downloader-kerrdown/
         - 'Mozilla/5.0 (Windows NT 6.3; WOW64; rv:28.0) Gecko/20100101 Firefox/28.0'  # used by APT28 malware https://threatvector.cylance.com/en_us/home/inside-the-apt28-dll-backdoor-blitz.html
-<<<<<<< HEAD
-=======
         - 'HTTPS'  # https://twitter.com/stvemillertime/status/1204437531632250880
->>>>>>> 3b96b5e4
     falsepositives:
         c-useragent:
             - 'Mozilla/3.0 * Acrobat *'  # Acrobat with linked content
