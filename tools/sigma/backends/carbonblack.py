--- conflicted
+++ resolved
@@ -2,11 +2,7 @@
 import requests
 import json
 import os
-<<<<<<< HEAD
-from ..config.eventdict import event
-=======
 from sigma.config.eventdict import event
->>>>>>> e8b956f5
 from fnmatch import fnmatch
 
 from sigma.backends.base import SingleTextQueryBackend
@@ -87,11 +83,7 @@
             if val.startswith("*"):
                 val = val.replace("*", "",1)
             if val.startswith("\\"):
-<<<<<<< HEAD
-                val = val.replace("\\", "", 1)     
-=======
                 val = val.replace("\\", "", 1)
->>>>>>> e8b956f5
             if val.startswith("*\\"):
                 val = val.replace("*\\", "*")
             if val.startswith("*/"):
@@ -116,11 +108,7 @@
         elif type(new_value) is list:
             for index, vl in enumerate(new_value):
                 new_value[index] = self.cleanIPRange(vl)
-<<<<<<< HEAD
-        
-=======
-
->>>>>>> e8b956f5
+
         return new_value
 
     def generateValueNode(self, node):
@@ -143,10 +131,6 @@
         else:
             transformed_fieldname = self.fieldNameMapping(fieldname, value)
             if(transformed_fieldname == "ipaddr"):
-<<<<<<< HEAD
-                print("OK")
-=======
->>>>>>> e8b956f5
                 value = self.cleanIPRange(value)
             if self.mapListsSpecialHandling == False and type(value) in (str, int, list) or self.mapListsSpecialHandling == True and type(value) in (str, int):
                 #return self.mapExpression % (transformed_fieldname, self.generateNode(value))
