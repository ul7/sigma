# Output backends for sigmac
# Copyright 2016-2018 Thomas Patzke, Florian Roth, Devin Ferguson, Julien Bachmann

# This program is free software: you can redistribute it and/or modify
# it under the terms of the GNU Lesser General Public License as published by
# the Free Software Foundation, either version 3 of the License, or
# (at your option) any later version.

# This program is distributed in the hope that it will be useful,
# but WITHOUT ANY WARRANTY; without even the implied warranty of
# MERCHANTABILITY or FITNESS FOR A PARTICULAR PURPOSE.  See the
# GNU Lesser General Public License for more details.

# You should have received a copy of the GNU Lesser General Public License
# along with this program.  If not, see <http://www.gnu.org/licenses/>.

import json
import re
from fnmatch import fnmatch
import sys
import os
from random import randrange

import sigma
import yaml
from sigma.parser.modifiers.type import SigmaRegularExpressionModifier
from sigma.parser.condition import ConditionOR, ConditionAND, NodeSubexpression

from sigma.config.mapping import ConditionalFieldMapping
from .base import BaseBackend, SingleTextQueryBackend, CorelightQueryBackend
from .mixins import RulenameCommentMixin, MultiRuleOutputMixin
from .exceptions import NotSupportedError


class DeepFieldMappingMixin(object):

    def fieldNameMapping(self, fieldname, value):
        if isinstance(fieldname, str):
            get_config = self.sigmaconfig.fieldmappings.get(fieldname)
            if not get_config and '|' in fieldname:
                fieldname = fieldname.split('|', 1)[0]
                get_config = self.sigmaconfig.fieldmappings.get(fieldname)
            if isinstance(get_config, ConditionalFieldMapping):
                condition = self.sigmaconfig.fieldmappings.get(fieldname).conditions
                for key, item in self.logsource.items():
                    if condition.get(key) and condition.get(key, {}).get(item):
                        new_fieldname = condition.get(key, {}).get(item)
                        if any(new_fieldname):
                           return super().fieldNameMapping(new_fieldname[0], value)
        return super().fieldNameMapping(fieldname, value)


    def generate(self, sigmaparser):
        self.logsource = sigmaparser.parsedyaml.get("logsource", {})
        return super().generate(sigmaparser)



class ElasticsearchWildcardHandlingMixin(object):
    """
    Determine field mapping to keyword subfields depending on existence of wildcards in search values. Further,
    provide configurability with backend parameters.
    """
    options = SingleTextQueryBackend.options + (
            ("keyword_field", "keyword", "Keyword sub-field name (default is: '.keyword'). Set blank value if all keyword fields are the base(top-level) field. Additionally see 'keyword_base_fields' for more granular control of the base & subfield situation.", None),
            ("analyzed_sub_field_name", "", "Analyzed sub-field name. By default analyzed field is the base field. Therefore, use this option to make the analyzed field a subfield. An example value would be '.text' ", None),
            ("analyzed_sub_fields", None, "Fields that have an analyzed sub-field.", None),
            ("keyword_base_fields", None, "Fields that the keyword is base (top-level) field. By default analyzed field is the base field. So use this option to change that logic. Valid options are: list of fields, single field. Also, wildcards * and ? allowed.", None),
            ("keyword_whitelist", None, "Fields to always set as keyword. Bypasses case insensitive options. Valid options are: list of fields, single field. Also, wildcards * and ? allowed.", None),
            ("keyword_blacklist", None, "Fields to never set as keyword (ie: always set as analyzed field). Bypasses case insensitive options. Valid options are: list of fields, single field. Also, wildcards * and ? allowed.", None),
            ("case_insensitive_whitelist", None, "Fields to make the values case insensitive regex. Automatically sets the field as a keyword. Valid options are: list of fields, single field. Also, wildcards * and ? allowed.", None),
            ("case_insensitive_blacklist", None, "Fields to exclude from being made into case insensitive regex. Valid options are: list of fields, single field. Also, wildcards * and ? allowed.", None)
            )
    reContainsWildcard = re.compile("(?:(?<!\\\\)|\\\\\\\\)[*?]").search
    uuid_regex = re.compile( "[0-9a-fA-F]{8}(\\\)?-[0-9a-fA-F]{4}(\\\)?-[0-9a-fA-F]{4}(\\\)?-[0-9a-fA-F]{4}(\\\)?-[0-9a-fA-F]{12}", re.IGNORECASE )

    def __init__(self, *args, **kwargs):
        super().__init__(*args, **kwargs)
        self.matchKeyword = True
        self.CaseInSensitiveField = False
        self.keyword_field = self.keyword_field.strip().strip('.') # Prevent mistake if user added a '.' or field has spaces
        self.analyzed_sub_field_name = self.analyzed_sub_field_name.strip().strip('.') # Prevent mistake if user added a '.' or field has spaces
<<<<<<< HEAD
        try:
            self.keyword_base_fields = self.keyword_base_fields.replace(' ','').split(',')
        except AttributeError:
            self.keyword_base_fields = list()
        try:
            self.analyzed_sub_fields = self.analyzed_sub_fields.replace(' ','').split(',')
        except AttributeError:
            self.analyzed_sub_fields = list()
        try:
            self.keyword_whitelist = self.keyword_whitelist.replace(' ','').split(',')
        except AttributeError:
            self.keyword_whitelist = list()
        try:
            self.keyword_blacklist = self.keyword_blacklist.replace(' ','').split(',')
        except AttributeError:
            self.keyword_blacklist = list()
        try:
            self.case_insensitive_whitelist = self.case_insensitive_whitelist.replace(' ','').split(',')
        except AttributeError:
            self.case_insensitive_whitelist = list()
        try:
            self.case_insensitive_blacklist = self.case_insensitive_blacklist.replace(' ','').split(',')
        except AttributeError:
=======
        try:
            self.keyword_base_fields = self.keyword_base_fields.replace(' ','').split(',')
        except AttributeError:
            self.keyword_base_fields = list()
        try:
            self.analyzed_sub_fields = self.analyzed_sub_fields.replace(' ','').split(',')
        except AttributeError:
            self.analyzed_sub_fields = list()
        try:
            self.keyword_whitelist = self.keyword_whitelist.replace(' ','').split(',')
        except AttributeError:
            self.keyword_whitelist = list()
        try:
            self.keyword_blacklist = self.keyword_blacklist.replace(' ','').split(',')
        except AttributeError:
            self.keyword_blacklist = list()
        try:
            self.case_insensitive_whitelist = self.case_insensitive_whitelist.replace(' ','').split(',')
        except AttributeError:
            self.case_insensitive_whitelist = list()
        try:
            self.case_insensitive_blacklist = self.case_insensitive_blacklist.replace(' ','').split(',')
        except AttributeError:
>>>>>>> e8b956f5
            self.case_insensitive_blacklist = list()

    def containsWildcard(self, value):
        """Determine if value contains wildcard."""
        if type(value) == str:
            res = self.reContainsWildcard(value)
            return res
        else:
            return False

<<<<<<< HEAD
=======
    def generateMapItemNode(self, node):
        fieldname, value = node
        if fieldname.lower().find("hash") != -1:
            if isinstance(value, list):
                res = []
                for item in value:
                    res.extend([item.lower(), item.upper()])
                value = res
            elif isinstance(value, str):
                value = [value.upper(), value.lower()]
        transformed_fieldname = self.fieldNameMapping(fieldname, value)
        if self.mapListsSpecialHandling == False and type(value) in (str, int, list) or self.mapListsSpecialHandling == True and type(value) in (str, int):
            return self.mapExpression % (transformed_fieldname, self.generateNode(value))
        elif type(value) == list:
            return self.generateMapItemListNode(transformed_fieldname, value)
        elif isinstance(value, SigmaTypeModifier):
            return self.generateMapItemTypedNode(transformed_fieldname, value)
        elif value is None:
            return self.nullExpression % (transformed_fieldname, )
        else:
            raise TypeError("Backend does not support map values of type " + str(type(value)))

>>>>>>> e8b956f5
    def fieldNameMapping(self, fieldname, value, *agg_option):
        """
        Decide whether to use a keyword field or analyzed field. Using options on fields to make into keywords OR not and the field naming of keyword.
        Further, determine if values contain wildcards. Additionally, determine if case insensitive regex should be used. Finally,
        if field value should be quoted based on the field name decision and store it in object property.
        """
        force_keyword_whitelist = False # override everything AND set keyword and turn off case insensitivity
        force_keyword_blacklist = False # override everything AND set analyzed field and turn off case insensitivity
        force_keyword_type = False # make keyword
        keyword_subfield_name = self.keyword_field
        analyzed_subfield_name = self.analyzed_sub_field_name

        # Set naming for keyword fields
        if keyword_subfield_name == '':
            force_keyword_type = True
        elif len(self.keyword_base_fields) != 0 and any ([ fnmatch(fieldname, pattern) for pattern in self.keyword_base_fields ]):
            keyword_subfield_name = ''
        else:
            keyword_subfield_name = '.%s'%keyword_subfield_name
<<<<<<< HEAD

        # Set naming for analyzed fields
        if analyzed_subfield_name != '' and not keyword_subfield_name.startswith('.'):
            analyzed_subfield_name = '.%s'%analyzed_subfield_name
        else:
            analyzed_subfield_name = ''

        # force keyword on agg_option used in Elasticsearch DSL query key
        if agg_option:
            force_keyword_type = True

        # Only some analyzed subfield, so if not in this list then has to be keyword
        if len(self.analyzed_sub_fields) != 0 and not any ([ fnmatch(fieldname, pattern) for pattern in self.analyzed_sub_fields ]):
            force_keyword_type = True

        # Keyword (force) exclude
        if len(self.keyword_blacklist) != 0 and any ([ fnmatch(fieldname, pattern.strip()) for pattern in self.keyword_blacklist ]):
            force_keyword_blacklist = True
        # Keyword (force) include
        elif len(self.keyword_whitelist) != 0 and any ([ fnmatch(fieldname, pattern.strip()) for pattern in self.keyword_whitelist ]):
            force_keyword_whitelist = True

        # Set case insensitive regex
        if not (len( self.case_insensitive_blacklist ) != 0 and any([ fnmatch( fieldname, pattern ) for pattern in self.case_insensitive_blacklist ])) and len( self.case_insensitive_whitelist ) != 0 and any([ fnmatch( fieldname, pattern ) for pattern in self.case_insensitive_whitelist ]):
            self.CaseInSensitiveField = True
        else:
            self.CaseInSensitiveField = False

=======

        # Set naming for analyzed fields
        if analyzed_subfield_name != '' and not keyword_subfield_name.startswith('.'):
            analyzed_subfield_name = '.%s'%analyzed_subfield_name
        else:
            analyzed_subfield_name = ''

        # force keyword on agg_option used in Elasticsearch DSL query key
        if agg_option:
            force_keyword_type = True

        # Only some analyzed subfield, so if not in this list then has to be keyword
        if len(self.analyzed_sub_fields) != 0 and not any ([ fnmatch(fieldname, pattern) for pattern in self.analyzed_sub_fields ]):
            force_keyword_type = True

        # Keyword (force) exclude
        if len(self.keyword_blacklist) != 0 and any ([ fnmatch(fieldname, pattern.strip()) for pattern in self.keyword_blacklist ]):
            force_keyword_blacklist = True
        # Keyword (force) include
        elif len(self.keyword_whitelist) != 0 and any ([ fnmatch(fieldname, pattern.strip()) for pattern in self.keyword_whitelist ]):
            force_keyword_whitelist = True

        # Set case insensitive regex
        if not (len( self.case_insensitive_blacklist ) != 0 and any([ fnmatch( fieldname, pattern ) for pattern in self.case_insensitive_blacklist ])) and len( self.case_insensitive_whitelist ) != 0 and any([ fnmatch( fieldname, pattern ) for pattern in self.case_insensitive_whitelist ]):
            self.CaseInSensitiveField = True
        else:
            self.CaseInSensitiveField = False

>>>>>>> e8b956f5
        # Set type and value
        if force_keyword_blacklist:
            self.matchKeyword = False
            self.CaseInSensitiveField = False
        elif force_keyword_whitelist:
            self.matchKeyword = True
            self.CaseInSensitiveField = False
        elif force_keyword_type:
            self.matchKeyword = True
        elif self.CaseInSensitiveField:
            self.matchKeyword = True
        elif (type(value) == list and any(map(self.containsWildcard, value))) or self.containsWildcard(value):
            self.matchKeyword = True
        else:
            self.matchKeyword = False
<<<<<<< HEAD

        # Return compiled field name
        if self.matchKeyword:
            return '%s%s'%(fieldname, keyword_subfield_name)
        else:
            return '%s%s'%(fieldname, analyzed_subfield_name)

    def makeCaseInSensitiveValue(self, value):
        """
        Returns dictionary of if should be a regex (`is_regex`) and if regex the query value ('value')
        Converts the query(value) into a case insensitive regular expression (regex). ie: 'http' would get converted to '[hH][tT][pP][pP]'
        Adds the beginning and ending '/' to make regex query if still determined that it should be a regex
        """
        if value and not value == 'null' and not re.match(r'^/.*/$', value) and (re.search('[a-zA-Z]', value) and not re.match(self.uuid_regex, value) or self.containsWildcard(value)):  # re.search for alpha is fastest:
            # Make upper/lower
            value = re.sub( r"[A-Za-z]", lambda x: "[" + x.group( 0 ).upper() + x.group( 0 ).lower() + "]", value )
            # Turn `*` into wildcard, only if odd number of '\'(because this would mean already escaped)
            value = re.sub( r"(((?<!\\)(\\\\)+)|(?<!\\))\*", "\g<1>.*", value )
            # Escape additional values that are treated as specific "operators" within Elastic. (ie: @, ?, &, <, >, and ~)
            # reference: https://www.elastic.co/guide/en/elasticsearch/reference/current/regexp-syntax.html#regexp-optional-operators
            value = re.sub( r"(((?<!\\)(\\\\)+)|(?<!\\))([@?&~<>])", "\g<1>\\\\\g<4>", value )
            # Validate regex
            try:
                re.compile(value)
                return {'is_regex': True, 'value': value}
            # Regex failed
            except re.error:
                raise TypeError( "Regular expression validation error for: '%s')" %str(value) )
        else:
            return { 'is_regex': False, 'value': value }

=======
>>>>>>> e8b956f5

        # Return compiled field name
        if self.matchKeyword:
            return '%s%s'%(fieldname, keyword_subfield_name)
        else:
            return '%s%s'%(fieldname, analyzed_subfield_name)

    def makeCaseInSensitiveValue(self, value):
        """
        Returns dictionary of if should be a regex (`is_regex`) and if regex the query value ('value')
        Converts the query(value) into a case insensitive regular expression (regex). ie: 'http' would get converted to '[hH][tT][pP][pP]'
        Adds the beginning and ending '/' to make regex query if still determined that it should be a regex
        """
        if value and not value == 'null' and not re.match(r'^/.*/$', value) and (re.search('[a-zA-Z]', value) and not re.match(self.uuid_regex, value) or self.containsWildcard(value)):  # re.search for alpha is fastest:
            # Turn single ending '\\' into non escaped (ie: '\\*')
            #value = re.sub( r"((?<!\\)(\\))\*$", "\g<1>\\*", value )
            # Make upper/lower
            value = re.sub( r"[A-Za-z]", lambda x: "[" + x.group( 0 ).upper() + x.group( 0 ).lower() + "]", value )
            # Turn `*` into wildcard, only if odd number of '\'(because this would mean already escaped)
            value = re.sub( r"(((?<!\\)(\\\\)+)|(?<!\\))\*", "\g<1>.*", value )
            # Escape additional values that are treated as specific "operators" within Elastic. (ie: @, ?, &, <, >, and ~)
            # reference: https://www.elastic.co/guide/en/elasticsearch/reference/current/regexp-syntax.html#regexp-optional-operators
            value = re.sub( r"(((?<!\\)(\\\\)+)|(?<!\\))([@?&~<>])", "\g<1>\\\\\g<4>", value )
            # Validate regex
            try:
                re.compile(value)
                return {'is_regex': True, 'value': value}
            # Regex failed
            except re.error:
                raise TypeError( "Regular expression validation error for: '%s')" %str(value) )
        else:
            return { 'is_regex': False, 'value': value }


class ElasticsearchQuerystringBackend(DeepFieldMappingMixin, ElasticsearchWildcardHandlingMixin, SingleTextQueryBackend):
    """Converts Sigma rule into Elasticsearch query string. Only searches, no aggregations."""
    identifier = "es-qs"
    active = True

    reEscape = re.compile("([\s+\\-=!(){}\\[\\]^\"~:/]|(?<!\\\\)\\\\(?![*?\\\\])|\\\\u|&&|\\|\\|)")
    andToken = " AND "
    orToken = " OR "
    notToken = "NOT "
    subExpression = "(%s)"
    listExpression = "(%s)"
    listSeparator = " OR "
    valueExpression = "%s"
    typedValueExpression = {
                SigmaRegularExpressionModifier: "/%s/"
            }
    nullExpression = "NOT _exists_:%s"
    notNullExpression = "_exists_:%s"
    mapExpression = "%s:%s"
    mapListsSpecialHandling = False

    def generateValueNode(self, node):
        result = super().generateValueNode(node)
        if result == "" or result.isspace():
            return '""'
        else:
            if self.matchKeyword:   # don't quote search value on keyword field
                if self.CaseInSensitiveField:
                    make_ci = self.makeCaseInSensitiveValue(result)
                    result = make_ci.get('value')
                    if make_ci.get('is_regex'): # Determine if still should be a regex
                        result = "/%s/" % result # Regex place holders for regex
                return result
            else:
                return "\"%s\"" % result

    def generateNOTNode(self, node):
        expression = super().generateNode(node.item)
        if expression:
            return "(%s%s)" % (self.notToken, expression)

    def generateSubexpressionNode(self, node):
        """Check for search not bound to a field and restrict search to keyword fields"""
        nodetype = type(node.items)
        if nodetype in { ConditionAND, ConditionOR } and type(node.items.items) == list and { type(item) for item in node.items.items }.issubset({str, int}):
            newitems = list()
            for item in node.items:
                newitem = item
                if type(item) == str:
                    if not item.startswith("*"):
                        newitem = "*" + newitem
                    if not item.endswith("*"):
                        newitem += "*"
                    newitems.append(newitem)
                else:
                    newitems.append(item)
            newnode = NodeSubexpression(nodetype(None, None, *newitems))
            self.matchKeyword = True
            result = "\\*.keyword:" + super().generateSubexpressionNode(newnode)
            self.matchKeyword = False       # one of the reasons why the converter needs some major overhaul
            return result
        else:
            return super().generateSubexpressionNode(node)


class ElasticsearchCorelightBackend(CorelightQueryBackend, ElasticsearchQuerystringBackend):
    identifier = "corelight_es-qs"


class ElasticsearchDSLBackend(DeepFieldMappingMixin, RulenameCommentMixin, ElasticsearchWildcardHandlingMixin, BaseBackend):
    """ElasticSearch DSL backend"""
    identifier = 'es-dsl'
    active = True
    options = RulenameCommentMixin.options + ElasticsearchWildcardHandlingMixin.options + (
        ("es", "http://localhost:9200", "Host and port of Elasticsearch instance", None),
        ("output", "import", "Output format: import = JSON search request, curl = Shell script that do the search queries via curl", "output_type"),
    )
    interval = None
    title = None
    reEscape = re.compile( "([\s+\\-=!(){}\\[\\]^\"~:/]|(?<!\\\\)\\\\(?![*?\\\\])|\\\\u|&&|\\|\\|)" )

    def __init__(self, *args, **kwargs):
        super().__init__(*args, **kwargs)
        self.queries = []

    def generate(self, sigmaparser):
        """Method is called for each sigma rule and receives the parsed rule (SigmaParser)"""
        self.title = sigmaparser.parsedyaml.setdefault("title", "")
        logsource = sigmaparser.get_logsource()
        if logsource is None:
            self.indices = None
        else:
            self.indices = logsource.index
            if len(self.indices) == 0:
                self.indices = None

        try:
            self.interval = sigmaparser.parsedyaml['detection']['timeframe']
        except:
            pass

        for parsed in sigmaparser.condparsed:
            self.generateBefore(parsed)
            self.generateQuery(parsed)
            self.generateAfter(parsed)

    def generateQuery(self, parsed):
        self.queries[-1]['query']['constant_score']['filter'] = self.generateNode(parsed.parsedSearch)
        if parsed.parsedAgg:
            self.generateAggregation(parsed.parsedAgg)

    def generateANDNode(self, node):
        andNode = {'bool': {'must': []}}
        for val in node:
            andNode['bool']['must'].append(self.generateNode(val))
        return andNode

    def generateORNode(self, node):
        orNode = {'bool': {'should': []}}
        for val in node:
            orNode['bool']['should'].append(self.generateNode(val))
        return orNode

    def generateNOTNode(self, node):
        notNode = {'bool': {'must_not': []}}
        for val in node:
            notNode['bool']['must_not'].append(self.generateNode(val))
        return notNode

    def generateSubexpressionNode(self, node):
        return self.generateNode(node.items)

    def generateListNode(self, node):
        raise NotImplementedError("%s : (%s) Node type not implemented for this backend"%(self.title, 'generateListNode'))

    def cleanValue(self, value):
        """
        Remove Sigma quoting from value. Currently, this appears only in one case: \\\\*
        """
        return value.replace("\\\\*", "\\*")

    def escapeSlashes(self, value):
        return value.replace("\\", "\\\\")

    def generateMapItemNode(self, node):
        key, value = node
        if type(value) is list:
            res = {'bool': {'should': []}}
            for v in value:
                key_mapped = self.fieldNameMapping(key, v)
                if self.matchKeyword:   # searches against keyword fields are wildcard searches, phrases otherwise
                    if self.CaseInSensitiveField:
                        queryType = 'regexp'
                        make_ci = self.makeCaseInSensitiveValue(self.reEscape.sub("\\\\\g<1>", str(v)))
                        value_cleaned = make_ci.get('value')
                        if not make_ci.get( 'is_regex' ):  # Determine if still should be a regex
                            queryType = 'wildcard'
                            value_cleaned = self.escapeSlashes( self.cleanValue( str( v ) ) )
                    else:
                        queryType = 'wildcard'
                        value_cleaned = self.escapeSlashes(self.cleanValue(str(v)))
                else:
                    queryType = 'match_phrase'
                    value_cleaned = self.cleanValue(str(v))
                res['bool']['should'].append({queryType: {key_mapped: value_cleaned}})
            return res
        elif value is None:
            key_mapped = self.fieldNameMapping(key, value)
            return { "bool": { "must_not": { "exists": { "field": key_mapped } } } }
        elif type(value) in (str, int):
            key_mapped = self.fieldNameMapping(key, value)
            if self.matchKeyword:  # searches against keyword fields are wildcard searches, phrases otherwise
                if self.CaseInSensitiveField:
                    queryType = 'regexp'
                    make_ci = self.makeCaseInSensitiveValue( self.reEscape.sub( "\\\\\g<1>", str( value ) ) )
                    value_cleaned = make_ci.get( 'value' )
                    if not make_ci.get( 'is_regex' ):  # Determine if still should be a regex
                        queryType = 'wildcard'
                        value_cleaned = self.escapeSlashes( self.cleanValue( str( value ) ) )
                else:
                    queryType = 'wildcard'
                    value_cleaned = self.escapeSlashes(self.cleanValue(str(value)))
            else:
                queryType = 'match_phrase'
                value_cleaned = self.cleanValue(str(value))
            return {queryType: {key_mapped: value_cleaned}}
        elif isinstance(value, SigmaRegularExpressionModifier):
            key_mapped = self.fieldNameMapping(key, value)
            return { 'regexp': { key_mapped: str(value) } }
        else:
            raise TypeError("Map values must be strings, numbers, lists, null or regular expression, not " + str(type(value)))

    def generateValueNode(self, node):
        return {'multi_match': {'query': node, 'fields': [], 'type': 'phrase'}}

    def generateNULLValueNode(self, node):
        return {'bool': {'must_not': {'exists': {'field': node.item}}}}

    def generateNotNULLValueNode(self, node):
        return {'exists': {'field': node.item}}

    def generateAggregation(self, agg):
        """
        Generates an Elasticsearch nested aggregation given a SigmaAggregationParser object

        Two conditions are handled here:
        a) "count() by MyGroupedField > X"
        b) "count(MyDistinctFieldName) by MyGroupedField > X'

        The case (b) is translated to a the following equivalent SQL query

        ```
        SELECT MyDistinctFieldName, COUNT(DISTINCT MyDistinctFieldName) FROM Table
        GROUP BY MyGroupedField HAVING COUNT(DISTINCT MyDistinctFieldName) > 1
        ```

        The resulting aggregation is set on 'self.queries[-1]["aggs"]' as a Python dict

        :param agg: Input SigmaAggregationParser object that defines a condition
        :return: None
        """
        if agg:
            if agg.aggfunc == sigma.parser.condition.SigmaAggregationParser.AGGFUNC_COUNT:
                if agg.groupfield is not None:
                    # If the aggregation is 'count(MyDistinctFieldName) by MyGroupedField > XYZ'
                    if agg.aggfield is not None:
                        count_agg_group_name = "{}_count".format(agg.groupfield)
                        count_distinct_agg_name = "{}_distinct".format(agg.aggfield)
                        script_limit = "params.count {} {}".format(agg.cond_op, agg.condition)
                        self.queries[-1]['aggs'] = {
                            count_agg_group_name: {
                                    "terms": {
                                        "field": "{}".format(agg.groupfield)
                                    },
                                    "aggs": {
                                        count_distinct_agg_name: {
                                            "cardinality": {
                                                "field": "{}".format(agg.aggfield)
                                            }
                                        },
                                        "limit": {
                                            "bucket_selector": {
                                                "buckets_path": {
                                                    "count": count_distinct_agg_name
                                                },
                                                "script": script_limit
                                            }
                                        }
                                    }
                                }
                            }
                    else:  # if the condition is count() by MyGroupedField > XYZ
                        group_aggname = "{}_count".format(agg.groupfield)
                        self.queries[-1]['aggs'] = {
                            group_aggname: {
                                'terms': {
                                    'field': '%s' % (agg.groupfield)
                                },
                                'aggs': {
                                    'limit': {
                                        'bucket_selector': {
                                            'buckets_path': {
                                                'count': group_aggname
                                            },
                                            'script': 'params.count %s %s' % (agg.cond_op, agg.condition)
                                        }
                                    }
                                }
                            }
                        }
            else:
                funcname = ""
                for name, idx in agg.aggfuncmap.items():
                    if idx == agg.aggfunc:
                        funcname = name
                        break
                raise NotImplementedError("%s : The '%s' aggregation operator is not yet implemented for this backend" % (self.title, funcname))

    def generateBefore(self, parsed):
        self.queries.append({'query': {'constant_score': {'filter': {}}}})

    def generateAfter(self, parsed):
        dateField = 'date'
        if self.sigmaconfig.config and 'dateField' in self.sigmaconfig.config:
            dateField = self.sigmaconfig.config['dateField']
        if self.interval:
            if 'bool' not in self.queries[-1]['query']['constant_score']['filter']:
                saved_simple_query = self.queries[-1]['query']['constant_score']['filter']
                self.queries[-1]['query']['constant_score']['filter'] = {'bool': {'must': []}}
                if len(saved_simple_query.keys()) > 0:
                    self.queries[-1]['query']['constant_score']['filter']['bool']['must'].append(saved_simple_query)
            if 'must' not in self.queries[-1]['query']['constant_score']['filter']['bool']:
                self.queries[-1]['query']['constant_score']['filter']['bool']['must'] = []

            self.queries[-1]['query']['constant_score']['filter']['bool']['must'].append({'range': {dateField: {'gte': 'now-%s'%self.interval}}})

    def finalize(self):
        """
        Is called after the last file was processed with generate(). The right place if this backend is not intended to
        look isolated at each rule, but generates an output which incorporates multiple rules, e.g. dashboards.
        """
        index = ''
        if self.indices is not None and len(self.indices) == 1:
            index = '%s/'%self.indices[0]

        if self.output_type == 'curl':
            for query in self.queries:
                return "\curl -XGET '%s/%s_search?pretty' -H 'Content-Type: application/json' -d'%s'" % (self.es, index, json.dumps(query, indent=2))
        else:
            if len(self.queries) == 1:
                return json.dumps(self.queries[0], indent=2)
            else:
                return json.dumps(self.queries, indent=2)

class KibanaBackend(ElasticsearchQuerystringBackend, MultiRuleOutputMixin):
    """Converts Sigma rule into Kibana JSON Configuration files (searches only)."""
    identifier = "kibana"
    active = True
    options = ElasticsearchQuerystringBackend.options + (
            ("output", "import", "Output format: import = JSON file manually imported in Kibana, curl = Shell script that imports queries in Kibana via curl (jq is additionally required)", "output_type"),
            ("es", "localhost:9200", "Host and port of Elasticsearch instance", None),
            ("index", ".kibana", "Kibana index", None),
            ("prefix", "Sigma: ", "Title prefix of Sigma queries", None),
            )

    def __init__(self, *args, **kwargs):
        super().__init__(*args, **kwargs)
        self.kibanaconf = list()
        self.indexsearch = set()

    def generate(self, sigmaparser):
        description = sigmaparser.parsedyaml.setdefault("description", "")

        columns = list()
        try:
            for field in sigmaparser.parsedyaml["fields"]:
                mapped = sigmaparser.config.get_fieldmapping(field).resolve_fieldname(field, sigmaparser)
                if type(mapped) == str:
                    columns.append(mapped)
                elif type(mapped) == list:
                    columns.extend(mapped)
                else:
                    raise TypeError("Field mapping must return string or list")
        except KeyError:    # no 'fields' attribute
            pass

        indices = sigmaparser.get_logsource().index
        if len(indices) == 0:   # fallback if no index is given
            indices = ["*"]

        for parsed in sigmaparser.condparsed:
            result = self.generateNode(parsed.parsedSearch)

            for index in indices:
                rulename = self.getRuleName(sigmaparser)
                if len(indices) > 1:     # add index names if rule must be replicated because of ambigiuous index patterns
                    raise NotSupportedError("Multiple target indices are not supported by Kibana")
                else:
                    title = self.prefix + sigmaparser.parsedyaml["title"]

                self.indexsearch.add(
                        "export {indexvar}=$(curl -s '{es}/{index}/_search?q=index-pattern.title:{indexpattern}' | jq -r '.hits.hits[0]._id | ltrimstr(\"index-pattern:\")')".format(
                            es=self.es,
                            index=self.index,
                            indexpattern=index.replace("*", "\\*"),
                            indexvar=self.index_variable_name(index)
                            )
                        )
                self.kibanaconf.append({
                        "_id": rulename,
                        "_type": "search",
                        "_source": {
                            "title": title,
                            "description": description,
                            "hits": 0,
                            "columns": columns,
                            "sort": ["@timestamp", "desc"],
                            "version": 1,
                            "kibanaSavedObjectMeta": {
                                "searchSourceJSON": {
                                    "index": index,
                                    "filter":  [],
                                    "highlight": {
                                        "pre_tags": ["@kibana-highlighted-field@"],
                                        "post_tags": ["@/kibana-highlighted-field@"],
                                        "fields": { "*":{} },
                                        "require_field_match": False,
                                        "fragment_size": 2147483647
                                        },
                                    "query": {
                                        "query_string": {
                                            "query": result,
                                            "analyze_wildcard": True
                                            }
                                        }
                                    }
                            }
                        }
                    })

    def finalize(self):
        if self.output_type == "import":        # output format that can be imported via Kibana UI
            for item in self.kibanaconf:    # JSONize kibanaSavedObjectMeta.searchSourceJSON
                item['_source']['kibanaSavedObjectMeta']['searchSourceJSON'] = json.dumps(item['_source']['kibanaSavedObjectMeta']['searchSourceJSON'])
            if self.kibanaconf:
                return json.dumps(self.kibanaconf, indent=2)
        elif self.output_type == "curl":
            for item in self.indexsearch:
                return item
            for item in self.kibanaconf:
                item['_source']['kibanaSavedObjectMeta']['searchSourceJSON']['index'] = "$" + self.index_variable_name(item['_source']['kibanaSavedObjectMeta']['searchSourceJSON']['index'])   # replace index pattern with reference to variable that will contain Kibana index UUID at script runtime
                item['_source']['kibanaSavedObjectMeta']['searchSourceJSON'] = json.dumps(item['_source']['kibanaSavedObjectMeta']['searchSourceJSON'])     # Convert it to JSON string as expected by Kibana
                item['_source']['kibanaSavedObjectMeta']['searchSourceJSON'] = item['_source']['kibanaSavedObjectMeta']['searchSourceJSON'].replace("\\", "\\\\")      # Add further escaping for escaped quotes for shell
                return "curl -s -XPUT -H 'Content-Type: application/json' --data-binary @- '{es}/{index}/doc/{doc_id}' <<EOF\n{doc}\nEOF".format(
                        es=self.es,
                        index=self.index,
                        doc_id="search:" + item['_id'],
                        doc=json.dumps({
                            "type": "search",
                            "search": item['_source']
                            }, indent=2)
                        )
        else:
            raise NotImplementedError("Output type '%s' not supported" % self.output_type)

    def index_variable_name(self, index):
        return "index_" + index.replace("-", "__").replace("*", "X")


class KibanaCorelightBackend(CorelightQueryBackend, KibanaBackend):
    identifier = "corelight_kibana"


class XPackWatcherBackend(ElasticsearchQuerystringBackend, MultiRuleOutputMixin):
    """Converts Sigma Rule into X-Pack Watcher JSON for alerting"""
    identifier = "xpack-watcher"
    active = True
    supported_alert_methods = {'email', 'webhook','index'}
    options = ElasticsearchQuerystringBackend.options + (
            ("output", "curl", "Output format: curl = Shell script that imports queries in Watcher index with curl", "output_type"),
            ("es", "localhost:9200", "Host and port of Elasticsearch instance", None),
            ("watcher_url", "watcher", "Watcher URL: watcher (default)=_watcher/..., xpack=_xpack/wacher/... (deprecated)", None),
            ("filter_range","30m","Watcher time filter",None),

            ("alert_methods", "email", "Alert method(s) to use when the rule triggers, comma separated. Supported: " + ', '.join(supported_alert_methods), None),
            # Options for Email Action            
            ("mail", "root@localhost", "Mail address for Watcher notification (only logging if not set)", None),

            # Options for WebHook Action
        ("http_host", "localhost", "Webhook host used for alert notification", None),
        ("http_port", "80", "Webhook port used for alert notification", None),
        ("http_scheme", "http", "Webhook scheme used for alert notification", None),
        ("http_user", None, "Webhook User used for alert notification", None),
        ("http_pass", None, "Webhook Password used for alert notification", None),
        ("http_uri_path", "/", "Webhook Uri used for alert notification", None),
        ("http_method", "POST", "Webhook Method used for alert notification", None),

        ("http_phost", None, "Webhook proxy host", None),
        ("http_pport", None, "Webhook Proxy port", None),
            # Options for Index Action
            ("index", "<log2alert-{now/d}>","Index name used to add the alerts", None), #by default it creates a new index every day
            ("type", "_doc","Index Type used to add the alerts", None)
        
            )
    watcher_urls = {
            "watcher": "_watcher",
            "xpack": "_xpack/watcher",
            }

    def __init__(self, *args, **kwargs):
        super().__init__(*args, **kwargs)
        self.watcher_alert = dict()
        self.url_prefix = self.watcher_urls[self.watcher_url]

    def generate(self, sigmaparser):
        # get the details if this alert occurs
        title = sigmaparser.parsedyaml.setdefault("title", "")
        description = sigmaparser.parsedyaml.setdefault("description", "")
        false_positives = sigmaparser.parsedyaml.setdefault("falsepositives", "")
        level = sigmaparser.parsedyaml.setdefault("level", "")
        tags = sigmaparser.parsedyaml.setdefault("tags", "")
        # Get time frame if exists
        interval = sigmaparser.parsedyaml["detection"].setdefault("timeframe", "30m")
        dateField = self.sigmaconfig.config.get("dateField", "timestamp")
        
        # creating condition
        indices = sigmaparser.get_logsource().index
        # How many results to be returned. Usually 0 but for index action we need it.
        size = 0

        for condition in sigmaparser.condparsed:
            rulename = self.getRuleName(sigmaparser)
            result = self.generateNode(condition.parsedSearch)
            agg = {}
            alert_value_location = ""
            try:
                condition_value = int(condition.parsedAgg.condition)
                min_doc_count = {}
                if condition.parsedAgg.cond_op == ">":
                    alert_condition = { "gt": condition_value }
                    min_doc_count = { "min_doc_count": condition_value + 1 }
                    order = "desc"
                elif condition.parsedAgg.cond_op == ">=":
                    alert_condition = { "gte": condition_value }
                    min_doc_count = { "min_doc_count": condition_value }
                    order = "desc"
                elif condition.parsedAgg.cond_op == "<":
                    alert_condition = { "lt": condition_value }
                    order = "asc"
                elif condition.parsedAgg.cond_op == "<=":
                    alert_condition = { "lte": condition_value }
                    order = "asc"
                else:
                    alert_condition = {"not_eq": 0}

                agg_iter = list()
                if condition.parsedAgg.aggfield is not None:    # e.g. ... count(aggfield) ...
                    agg = {
                            "aggs": {
                                "agg": {
                                    "terms": {
                                        "field": condition.parsedAgg.aggfield,
                                        "size": 10,
                                        "order": {
                                            "_count": order
                                            },
                                        **min_doc_count
                                        },
                                    **agg
                                    }
                                }
                            }
                    alert_value_location = "agg.buckets.0."
                    agg_iter.append("agg.buckets")
                if condition.parsedAgg.groupfield is not None:    # e.g. ... by groupfield ...
                    agg = {
                            "aggs": {
                                "by": {
                                    "terms": {
                                        "field": condition.parsedAgg.groupfield,
                                        "size": 10,
                                        "order": {
                                            "_count": order
                                            },
                                        **min_doc_count
                                        },
                                    **agg
                                    }
                                }
                            }
                    alert_value_location = "by.buckets.0." + alert_value_location
                    agg_iter.append("by.buckets")
            except KeyError:
                alert_condition = {"not_eq": 0}
            except AttributeError:
                alert_condition = {"not_eq": 0}

            if agg != {}:
                alert_value_location = "ctx.payload.aggregations." + alert_value_location + "doc_count"
                agg_iter[0] = "aggregations." + agg_iter[0]
                action_body = "Hits:\n"
                action_body += "\n".join([
                    ("{{#%s}}\n" + (2 * i * "-") + " {{key}} {{doc_count}}\n") % (agg_item) for i, agg_item in enumerate(agg_iter)
                    ])
                action_body += "\n".join([
                    "{{/%s}}\n" % agg_item for agg_item in reversed(agg_iter)
                    ])
            else:
                alert_value_location = "ctx.payload.hits.total"
                action_body = "Hits:\n{{#ctx.payload.hits.hits}}"
                try:    # extract fields if these are given in rule
                    fields = sigmaparser.parsedyaml['fields']
                    max_field_len = max([len(field) for field in fields])
                    action_body += "Hit on {{_source.@timestamp}}:\n" + "\n".join([
                        ("%" + str(max_field_len) + "s = {{_source.%s}}") % (field, field) for field in fields
                        ]) + (80 * "=") + "\n"
                except KeyError:    # no fields given, extract all hits
                    action_body += "{{_source}}\n"
                    action_body += (80 * "=") + "\n"
                action_body += "{{/ctx.payload.hits.hits}}"

            # Building the action
            action_subject = "Sigma Rule '%s'" % title
            try:
                eaction={} #email action
                waction={} #webhook action
                iaction={} #index action
                action={} 
                alert_methods = self.alert_methods.split(',')
                if 'email' in alert_methods:
                    # mail notification if mail address is given
                    email = self.mail
                    eaction = {
                        "send_email": {
                                "email": {
                                "to": email,
                                "subject": action_subject,
                                    "body": action_body,
                                "attachments": {
                                    "data.json": {
                                            "data": {
                                            "format": "json"
                                                }
                                        }
                                    }
                                    }
                            }
                            }
                if 'webhook' in alert_methods: # WebHook Action. Sending metadata to a webservice. Added timestamp to metadata
                    http_scheme = self.http_scheme
                    http_host = self.http_host
                    http_port = self.http_port
                    http_uri_path = self.http_uri_path
                    http_method = self.http_method
                    http_phost = self.http_phost
                    http_pport = self.http_pport
                    http_user = self.http_user
                    http_pass = self.http_pass
                    waction = {
            "httppost":{
                            "transform":{
                                "script": "ctx.metadata.timestamp=ctx.trigger.scheduled_time;" 
                                },
                            "webhook":{
                            "scheme"  : http_scheme,
                            "host"    : http_host,
                            "port"    : int(http_port),
                            "method"  : http_method,
                                "path"    : http_uri_path,
                            "params"  : {},
                            "headers" : {"Content-Type"                      : "application/json"},
                            "body"    : "{{#toJson}}ctx.metadata{{/toJson}}"
                            }
            }
            }
                    if (http_user) and (http_pass):
                        auth={
                            "basic":{
                                "username":http_user,
                                "password":http_pass
                            }
                        }
                        waction['httppost']['webhook']['auth']={}
                        waction['httppost']['webhook']['auth']=auth

                    if (http_phost) and (http_pport): #As defined in documentation
                        waction['httppost']['webhook']['proxy']={}
                        waction['httppost']['webhook']['proxy']['host']=http_phost
                        waction['httppost']['webhook']['proxy']['port']=http_pport

                if 'index' in alert_methods: #Index Action. Adding metadata to actual events and send them in another index
                    index = self.index
                    dtype = self.type
                    size=1000 #I presume it will not be more than 1000 events detected
                    iaction = {
                            "elastic":{
                                "transform":{ #adding title, description, tags on the event 
                                    "script": "ctx.payload.transform = [];for (int j=0;j<ctx.payload.hits.total;j++){ctx.payload.hits.hits[j]._source.alerttimestamp=ctx.trigger.scheduled_time;ctx.payload.hits.hits[j]._source.alerttitle=ctx.metadata.title;ctx.payload.hits.hits[j]._source.alertquery=ctx.metadata.query;ctx.payload.hits.hits[j]._source.alertdescription=ctx.metadata.description;ctx.payload.hits.hits[j]._source.tags=ctx.metadata.tags;ctx.payload.transform.add(ctx.payload.hits.hits[j]._source)} return ['_doc': ctx.payload.transform];"
                                },
                                "index":{
                                    "index": index,
                                    "doc_type":dtype 
                                }
                            }
                    }

                action = {**eaction,**waction, **iaction}

            except KeyError as k:    # no mail address given, generate log action
                action = {
                        "logging-action": {
                            "logging": {
                                "text": action_subject + ": " + action_body
                                }
                            }
                        }

            self.watcher_alert[rulename] = {
                              "metadata": {
                                  "title": title,
                                  "description": description,
                                  "tags": tags,
                                  "query":result #addede query to metadata. very useful in kibana to do drill down directly from discover
                              },     
                              "trigger": {
                                "schedule": {
                                  "interval": interval  # how often the watcher should check
                                }
                              },
                              "input": {
                                "search": {
                                  "request": {
                                    "body": {
                                      "size": size,
                                      "query": {
                                        "bool": {
                                            "must":[{
                                                "query_string": {
                                                    "query": result,  # this is where the elasticsearch query syntax goes
                                                    "analyze_wildcard": True
                                                }
                                                }],
                                            "filter":
                                                {
                                                    "range":{
                                                        dateField:{
                                                            "gte":"now-%s/m"%self.filter_range #filter only for the last x minutes events
                                                            }
                                                        }
                                                }
                                            }
                                        },
                                      **agg
                                    },
                                    "indices": indices
                                  }
                                }
                              },
                              "condition": {
                                  "compare": {
                                  alert_value_location: alert_condition
                                }
                              },
                              "actions": { **action }
                            }

    def finalize(self):
        result = ""
        for rulename, rule in self.watcher_alert.items():
            if self.output_type == "plain":     # output request line + body
                result += "PUT %s/watch/%s\n%s\n" % (self.url_prefix, rulename, json.dumps(rule, indent=2))
            elif self.output_type == "curl":      # output curl command line
                result += "curl -s -XPUT -H 'Content-Type: application/json' --data-binary @- %s/%s/watch/%s <<EOF\n%s\nEOF\n" % (self.es, self.url_prefix, rulename, json.dumps(rule, indent=2))
            elif self.output_type == "json":    # output compressed watcher json, one per line
                result += json.dumps(rule) + "\n"
            else:
                raise NotImplementedError("Output type '%s' not supported" % self.output_type)
        return result

class XPackWatcherCorelightBackend(CorelightQueryBackend, XPackWatcherBackend):
    identifier = "corelight_xpack-watcher"


class ElastalertBackend(DeepFieldMappingMixin, MultiRuleOutputMixin):
    """Elastalert backend"""
    active = True
    supported_alert_methods = {'email', 'http_post'}

    options = ElasticsearchQuerystringBackend.options + (
        ("alert_methods", "", "Alert method(s) to use when the rule triggers, comma separated. Supported: " + ', '.join(supported_alert_methods), None),

        # Options for HTTP POST alerting
        ("http_post_url", None, "Webhook URL used for HTTP POST alert notification", None),
        ("http_post_include_rule_metadata", None, "Indicates if metadata about the rule which triggered should be included in the paylod of the HTTP POST alert notification", None),

        # Options for email alerting
        ("emails", None, "Email addresses for Elastalert notification, if you want to alert several email addresses put them coma separated", None),
        ("smtp_host", None, "SMTP server address", None),
        ("from_addr", None, "Email sender address", None),
        ("smtp_auth_file", None, "Local path with login info", None),

        # Generic alerting options
        ("realert_time", "0m", "Ignore repeating alerts for a period of time", None),
        ("expo_realert_time", "60m", "This option causes the value of realert to exponentially increase while alerts continue to fire", None)
    )
    interval = None
    title = None

    def __init__(self, *args, **kwargs):
        super().__init__(*args, **kwargs)
        self.elastalert_alerts = dict()
        self.fields = []

    def generate(self, sigmaparser):
        rulename = self.getRuleName(sigmaparser)
        title = sigmaparser.parsedyaml.setdefault("title", "")
        description = sigmaparser.parsedyaml.setdefault("description", "")
        false_positives = sigmaparser.parsedyaml.setdefault("falsepositives", "")
        level = sigmaparser.parsedyaml.setdefault("level", "")
        rule_tag = sigmaparser.parsedyaml.setdefault("tags", ["NOT-DEF"])
        # Get time frame if exists
        interval = self.generateTimeframe(sigmaparser.parsedyaml["detection"].setdefault("timeframe", "30m"))
        # creating condition
        index = sigmaparser.get_logsource().index
        if len(index) == 0:   # fallback if no index is given
            index = "logstash-*"
        elif len(index) > 0:
            index = index[0]
        #Init a rule number cpt in case there are several elastalert rules generated fron one Sigma rule
        rule_number = 0
        for parsed in sigmaparser.condparsed:
            #Static data
            rule_object = {
                "name": rulename + "_" + str(rule_number),
                "description": description,
                "index": index,
                "priority": self.convertLevel(level),
                "realert": self.generateTimeframe(self.realert_time),
                #"exponential_realert": self.generateTimeframe(self.expo_realert_time)
            }

            rule_object['filter'] = self.generateQuery(parsed)
            self.queries = []

            #Handle aggregation
            if parsed.parsedAgg:
                if parsed.parsedAgg.aggfunc == sigma.parser.condition.SigmaAggregationParser.AGGFUNC_COUNT or parsed.parsedAgg.aggfunc == sigma.parser.condition.SigmaAggregationParser.AGGFUNC_MIN or parsed.parsedAgg.aggfunc == sigma.parser.condition.SigmaAggregationParser.AGGFUNC_MAX or parsed.parsedAgg.aggfunc == sigma.parser.condition.SigmaAggregationParser.AGGFUNC_AVG or parsed.parsedAgg.aggfunc == sigma.parser.condition.SigmaAggregationParser.AGGFUNC_SUM:
                    if parsed.parsedAgg.groupfield is not None:
                        rule_object['query_key'] = self.fieldNameMapping(parsed.parsedAgg.groupfield, '*', True)
                    rule_object['type'] = "metric_aggregation"
                    rule_object['buffer_time'] = interval
                    rule_object['doc_type'] = "doc"

                    if parsed.parsedAgg.aggfunc == sigma.parser.condition.SigmaAggregationParser.AGGFUNC_COUNT:
                        rule_object['metric_agg_type'] = "cardinality"
                    else:
                        rule_object['metric_agg_type'] = parsed.parsedAgg.aggfunc_notrans

                    if parsed.parsedAgg.aggfield:
                        rule_object['metric_agg_key'] = self.fieldNameMapping(parsed.parsedAgg.aggfield, '*')
                    else:
                        rule_object['metric_agg_key'] = "_id"

                    condition_value = int(parsed.parsedAgg.condition)
                    if parsed.parsedAgg.cond_op == ">":
                        rule_object['max_threshold'] = condition_value
                    elif parsed.parsedAgg.cond_op == ">=":
                        rule_object['max_threshold'] = condition_value - 1
                    elif parsed.parsedAgg.cond_op == "<":
                        rule_object['min_threshold'] = condition_value
                    elif parsed.parsedAgg.cond_op == "<=":
                        rule_object['min_threshold'] = condition_value - 1
                    else:
                        rule_object['max_threshold'] = condition_value - 1
                        rule_object['min_threshold'] = condition_value + 1
            else:
                rule_object['type'] = "any"

            #Handle alert action
            rule_object['alert'] = []
            alert_methods = self.alert_methods.split(',')
            if 'email' in alert_methods:
                rule_object['alert'].append('email')
                rule_object['email'] = []
                for address in self.emails.split(','):
                    rule_object['email'].append(address)
                if self.smtp_host:
                    rule_object['smtp_host'] = self.smtp_host
                if self.from_addr:
                    rule_object['from_addr'] = self.from_addr
                if self.smtp_auth_file:
                    rule_object['smtp_auth_file'] = self.smtp_auth_file
            if 'http_post' in alert_methods:
                if self.http_post_url is None:
                    print('Warning: the Elastalert HTTP POST method is selected but no URL has been provided.', file=sys.stderr)
                else:
                    rule_object['http_post_url'] = self.http_post_url

                rule_object['alert'].append('post')
                if self.http_post_include_rule_metadata:
                    rule_object['http_post_static_payload'] = {
                        'sigma_rule_metadata': {
                            'title': title,
                            'description': description,
                            'level': level,
                            'tags': rule_tag
                        }
                    }
            #If alert is not define put debug as default
            if len(rule_object['alert']) == 0:
                rule_object['alert'].append('debug')

            #Increment rule number
            rule_number += 1
            self.elastalert_alerts[rule_object['name']] = rule_object
            #Clear fields
            self.fields = []

    def generateNode(self, node):
        #Save fields for adding them in query_key
        #if type(node) == sigma.parser.NodeSubexpression:
        #    for k,v in node.items.items:
        #        self.fields.append(k)
        return super().generateNode(node)

    def generateTimeframe(self, timeframe):
        time_unit = timeframe[-1:]
        duration = timeframe[:-1]
        timeframe_object = {}
        if time_unit == "s":
            timeframe_object['seconds'] = int(duration)
        elif time_unit == "m":
            timeframe_object['minutes'] = int(duration)
        elif time_unit == "h":
            timeframe_object['hours'] = int(duration)
        elif time_unit == "d":
            timeframe_object['days'] = int(duration)
        else:
            timeframe_object['months'] = int(duration)
        return timeframe_object

    def generateAggregation(self, agg):
        if agg:
            if agg.aggfunc == sigma.parser.condition.SigmaAggregationParser.AGGFUNC_COUNT or \
                    agg.aggfunc == sigma.parser.condition.SigmaAggregationParser.AGGFUNC_MIN or \
                    agg.aggfunc == sigma.parser.condition.SigmaAggregationParser.AGGFUNC_MAX or \
                    agg.aggfunc == sigma.parser.condition.SigmaAggregationParser.AGGFUNC_AVG or \
                    agg.aggfunc == sigma.parser.condition.SigmaAggregationParser.AGGFUNC_SUM:
                return ""
            else:
                for name, idx in agg.aggfuncmap.items():
                    if idx == agg.aggfunc:
                        funcname = name
                        break
                raise NotImplementedError("%s : The '%s' aggregation operator is not yet implemented for this backend" % ( self.title, funcname))

    def convertLevel(self, level):
        return {
            'critical': 1,
            'high': 2,
            'medium': 3,
            'low': 4
        }.get(level, 2)

    def finalize(self):
        result = ""
        for rulename, rule in self.elastalert_alerts.items():
            result += yaml.dump(rule, default_flow_style=False, width=10000)
            result += '\n'
        return result

class ElastalertBackendDsl(ElastalertBackend, ElasticsearchDSLBackend):
    """Elastalert backend"""
    identifier = 'elastalert-dsl'
    def __init__(self, *args, **kwargs):
        super().__init__(*args, **kwargs)

    def generateQuery(self, parsed):
        #Generate ES DSL Query
        super().generateBefore(parsed)
        super().generateQuery(parsed)
        super().generateAfter(parsed)
        return self.queries

class ElastalertBackendQs(ElastalertBackend, ElasticsearchQuerystringBackend):
    """Elastalert backend"""
    identifier = 'elastalert'
    def __init__(self, *args, **kwargs):
        super().__init__(*args, **kwargs)

    def generateQuery(self, parsed):
        #Generate ES QS Query
        return [{ 'query' : { 'query_string' : { 'query' : super().generateQuery(parsed) } } }]

<<<<<<< HEAD
=======


>>>>>>> e8b956f5
class ElasticSearchRuleBackend(ElasticsearchQuerystringBackend):
    identifier = "es-rule"
    active = True

    def __init__(self, *args, **kwargs):
        super().__init__(*args, **kwargs)
        self.tactics = self._load_mitre_file("tactics")
        self.techniques = self._load_mitre_file("techniques")

    def _load_mitre_file(self, mitre_type):
        try:
            backend_dir = os.path.normpath(os.path.join(os.path.dirname(os.path.abspath(__file__)), "..", "..", "config", "mitre"))
            path = os.path.join(backend_dir,"{}.json".format(mitre_type))
            with open(path, 'r') as config_file:
                config = json.load(config_file)
                return config
        except (IOError, OSError) as e:
            print("Failed to open {} configuration file '%s': %s".format(path, str(e)), file=sys.stderr)
            return []
        except json.JSONDecodeError as e:
            print("Failed to parse {} configuration file '%s' as valid YAML: %s" % (path, str(e)), file=sys.stderr)
            return []

    def generate(self, sigmaparser):
        translation = super().generate(sigmaparser)
        if translation:
            index = sigmaparser.get_logsource().index
            if len(index) == 0:
                index = ["apm-*-transaction", "auditbeat-*", "endgame-*", "filebeat-*", "packetbeat-*", "winlogbeat-*"]
            configs = sigmaparser.parsedyaml
            configs.update({"translation": translation})
            rule = self.create_rule(configs, index)
            return rule

    def create_threat_description(self, tactics_list, techniques_list):
        threat_list = list()
        for tactic in tactics_list:
            temp_tactics = {
                "tactic": {
                    "id": tactic.get("external_id", ""),
                    "reference": tactic.get("url", ""),
                    "name": tactic.get("tactic", "")
                },
                "framework": "MITRE ATT&CK"
            }
            temp_techniques = list()
            for tech in techniques_list:
                if tactic.get("tactic", "") in tech.get("tactic", []):
                    temp_techniques.append({
                                "id": tech.get("technique_id", ""),
                                "name": tech.get("technique", ""),
                                "reference": tech.get("url", "")
                            })
            temp_tactics.update({"technique": temp_techniques})
            threat_list.append(temp_tactics)
        return threat_list

    def find_tactics(self, key_name=None, key_id=None):
        for tactic in self.tactics:
            if key_name and key_name == tactic.get("tactic", ""):
                return tactic
            if key_id and key_id == tactic.get("external_id", ""):
                return tactic

    def find_technique(self, key_id=None):
        for technique in self.techniques:
            if key_id and key_id == technique.get("technique_id", ""):
                return technique

    def map_risk_score(self, level):
        if level == "low":
            return randrange(0,22)
        elif level == "medium":
            return randrange(22,48)
        elif level == "high":
            return randrange(48,74)
        elif level == "critical":
            return randrange(74,101)

    def create_rule(self, configs, index):
        tags = configs.get("tags", [])
        tactics_list = list()
        technics_list = list()
        new_tags = list()

        for tag in tags:
            tag = tag.replace("attack.", "")
            if re.match("[t][0-9]{4}", tag, re.IGNORECASE):
                tech = self.find_technique(tag.title())
                if tech:
                    new_tags.append(tag.title())
                    technics_list.append(tech)
            else:
                if "_" in tag:
                    tag_list = tag.split("_")
                    tag_list = [item.title() for item in tag_list]
                    tact = self.find_tactics(key_name=" ".join(tag_list))
                    if tact:
                        new_tags.append(" ".join(tag_list))
                        tactics_list.append(tact)
                elif re.match("[ta][0-9]{4}", tag, re.IGNORECASE):
                    tact = self.find_tactics(key_id=tag.upper())
                    if tact:
                        new_tags.append(tag.upper())
                        tactics_list.append(tact)
                else:
                    tact = self.find_tactics(key_name=tag.title())
                    if tact:
                        new_tags.append(tag.title())
                        tactics_list.append(tact)
        threat = self.create_threat_description(tactics_list=tactics_list, techniques_list=technics_list)
        rule_name = configs.get("title", "").lower()
        rule_id = re.sub(re.compile('[()*+!,\[\].\s"]'), "_", rule_name)
        risk_score = self.map_risk_score(configs.get("level", "medium"))
        references = configs.get("reference")
        if references is None:
            references = configs.get("references")
        rule = {
            "description": configs.get("description", ""),
            "enabled": True,
            "false_positives": configs.get('falsepositives', "Unkown"),
            "filters": [],
            "from": "now-360s",
            "immutable": False,
            "index": index,
            "interval": "5m",
            "rule_id": rule_id,
            "language": "lucene",
            "output_index": ".siem-signals-default",
            "max_signals": 100,
            "risk_score": risk_score,
            "name": configs.get("title", ""),
            "query":configs.get("translation"),
            "meta": {
                "from": "1m"
            },
            "severity": configs.get("level", "medium"),
            "tags": new_tags,
            "to": "now",
            "type": "query",
            "threat": threat,
            "version": 1
        }
        if references:
            rule.update({"references": references})
        return json.dumps(rule)

class ElasticSearchRuleCorelightBackend(CorelightQueryBackend, ElasticSearchRuleBackend):
    identifier = "corelight_elasticsearch-rule"<|MERGE_RESOLUTION|>--- conflicted
+++ resolved
@@ -80,7 +80,6 @@
         self.CaseInSensitiveField = False
         self.keyword_field = self.keyword_field.strip().strip('.') # Prevent mistake if user added a '.' or field has spaces
         self.analyzed_sub_field_name = self.analyzed_sub_field_name.strip().strip('.') # Prevent mistake if user added a '.' or field has spaces
-<<<<<<< HEAD
         try:
             self.keyword_base_fields = self.keyword_base_fields.replace(' ','').split(',')
         except AttributeError:
@@ -104,31 +103,6 @@
         try:
             self.case_insensitive_blacklist = self.case_insensitive_blacklist.replace(' ','').split(',')
         except AttributeError:
-=======
-        try:
-            self.keyword_base_fields = self.keyword_base_fields.replace(' ','').split(',')
-        except AttributeError:
-            self.keyword_base_fields = list()
-        try:
-            self.analyzed_sub_fields = self.analyzed_sub_fields.replace(' ','').split(',')
-        except AttributeError:
-            self.analyzed_sub_fields = list()
-        try:
-            self.keyword_whitelist = self.keyword_whitelist.replace(' ','').split(',')
-        except AttributeError:
-            self.keyword_whitelist = list()
-        try:
-            self.keyword_blacklist = self.keyword_blacklist.replace(' ','').split(',')
-        except AttributeError:
-            self.keyword_blacklist = list()
-        try:
-            self.case_insensitive_whitelist = self.case_insensitive_whitelist.replace(' ','').split(',')
-        except AttributeError:
-            self.case_insensitive_whitelist = list()
-        try:
-            self.case_insensitive_blacklist = self.case_insensitive_blacklist.replace(' ','').split(',')
-        except AttributeError:
->>>>>>> e8b956f5
             self.case_insensitive_blacklist = list()
 
     def containsWildcard(self, value):
@@ -139,8 +113,6 @@
         else:
             return False
 
-<<<<<<< HEAD
-=======
     def generateMapItemNode(self, node):
         fieldname, value = node
         if fieldname.lower().find("hash") != -1:
@@ -163,7 +135,6 @@
         else:
             raise TypeError("Backend does not support map values of type " + str(type(value)))
 
->>>>>>> e8b956f5
     def fieldNameMapping(self, fieldname, value, *agg_option):
         """
         Decide whether to use a keyword field or analyzed field. Using options on fields to make into keywords OR not and the field naming of keyword.
@@ -183,7 +154,6 @@
             keyword_subfield_name = ''
         else:
             keyword_subfield_name = '.%s'%keyword_subfield_name
-<<<<<<< HEAD
 
         # Set naming for analyzed fields
         if analyzed_subfield_name != '' and not keyword_subfield_name.startswith('.'):
@@ -212,36 +182,6 @@
         else:
             self.CaseInSensitiveField = False
 
-=======
-
-        # Set naming for analyzed fields
-        if analyzed_subfield_name != '' and not keyword_subfield_name.startswith('.'):
-            analyzed_subfield_name = '.%s'%analyzed_subfield_name
-        else:
-            analyzed_subfield_name = ''
-
-        # force keyword on agg_option used in Elasticsearch DSL query key
-        if agg_option:
-            force_keyword_type = True
-
-        # Only some analyzed subfield, so if not in this list then has to be keyword
-        if len(self.analyzed_sub_fields) != 0 and not any ([ fnmatch(fieldname, pattern) for pattern in self.analyzed_sub_fields ]):
-            force_keyword_type = True
-
-        # Keyword (force) exclude
-        if len(self.keyword_blacklist) != 0 and any ([ fnmatch(fieldname, pattern.strip()) for pattern in self.keyword_blacklist ]):
-            force_keyword_blacklist = True
-        # Keyword (force) include
-        elif len(self.keyword_whitelist) != 0 and any ([ fnmatch(fieldname, pattern.strip()) for pattern in self.keyword_whitelist ]):
-            force_keyword_whitelist = True
-
-        # Set case insensitive regex
-        if not (len( self.case_insensitive_blacklist ) != 0 and any([ fnmatch( fieldname, pattern ) for pattern in self.case_insensitive_blacklist ])) and len( self.case_insensitive_whitelist ) != 0 and any([ fnmatch( fieldname, pattern ) for pattern in self.case_insensitive_whitelist ]):
-            self.CaseInSensitiveField = True
-        else:
-            self.CaseInSensitiveField = False
-
->>>>>>> e8b956f5
         # Set type and value
         if force_keyword_blacklist:
             self.matchKeyword = False
@@ -257,40 +197,6 @@
             self.matchKeyword = True
         else:
             self.matchKeyword = False
-<<<<<<< HEAD
-
-        # Return compiled field name
-        if self.matchKeyword:
-            return '%s%s'%(fieldname, keyword_subfield_name)
-        else:
-            return '%s%s'%(fieldname, analyzed_subfield_name)
-
-    def makeCaseInSensitiveValue(self, value):
-        """
-        Returns dictionary of if should be a regex (`is_regex`) and if regex the query value ('value')
-        Converts the query(value) into a case insensitive regular expression (regex). ie: 'http' would get converted to '[hH][tT][pP][pP]'
-        Adds the beginning and ending '/' to make regex query if still determined that it should be a regex
-        """
-        if value and not value == 'null' and not re.match(r'^/.*/$', value) and (re.search('[a-zA-Z]', value) and not re.match(self.uuid_regex, value) or self.containsWildcard(value)):  # re.search for alpha is fastest:
-            # Make upper/lower
-            value = re.sub( r"[A-Za-z]", lambda x: "[" + x.group( 0 ).upper() + x.group( 0 ).lower() + "]", value )
-            # Turn `*` into wildcard, only if odd number of '\'(because this would mean already escaped)
-            value = re.sub( r"(((?<!\\)(\\\\)+)|(?<!\\))\*", "\g<1>.*", value )
-            # Escape additional values that are treated as specific "operators" within Elastic. (ie: @, ?, &, <, >, and ~)
-            # reference: https://www.elastic.co/guide/en/elasticsearch/reference/current/regexp-syntax.html#regexp-optional-operators
-            value = re.sub( r"(((?<!\\)(\\\\)+)|(?<!\\))([@?&~<>])", "\g<1>\\\\\g<4>", value )
-            # Validate regex
-            try:
-                re.compile(value)
-                return {'is_regex': True, 'value': value}
-            # Regex failed
-            except re.error:
-                raise TypeError( "Regular expression validation error for: '%s')" %str(value) )
-        else:
-            return { 'is_regex': False, 'value': value }
-
-=======
->>>>>>> e8b956f5
 
         # Return compiled field name
         if self.matchKeyword:
@@ -1279,11 +1185,6 @@
         #Generate ES QS Query
         return [{ 'query' : { 'query_string' : { 'query' : super().generateQuery(parsed) } } }]
 
-<<<<<<< HEAD
-=======
-
-
->>>>>>> e8b956f5
 class ElasticSearchRuleBackend(ElasticsearchQuerystringBackend):
     identifier = "es-rule"
     active = True
